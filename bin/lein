#!/bin/bash

# TODO: this gives us a trailing colon
LIBS="$(find -H lib/ -mindepth 2> /dev/null 1 -maxdepth 1 -print0 | tr \\0 \:)"
# TODO: older versions of clojure in lib/ break leiningen
CLASSPATH="src/:classes/:$LIBS"
LEIN_JAR=$HOME/.leiningen.jar

# If we are not running from a checkout
if [ ! -r "bin/lein" ]; then
    if [ ! -r "$LEIN_JAR" -a "$1" != "self-install" ]; then
        echo "Leiningen is not installed. Please run \"lein self-install\"."
        exit 1
    fi

    CLASSPATH="$CLASSPATH:$LEIN_JAR"
fi

if [ "$1" = "test" ]; then
    CLASSPATH=test/:$CLASSPATH
fi

if [ "$1" = "compile" ]; then
    # this needs to exist before the JVM is launched apparently
    mkdir -p classes
fi

if [ $DEBUG ]; then
    echo $CLASSPATH
fi

if [ "$1" = "repl" ]; then
    # If repl used leiningen.core then there'd be no way to bootstrap AOT
    java -cp "$CLASSPATH" clojure.main
elif [ "$1" = "self-install" ]; then
    echo "Downloading Leiningen now..."
    LEIN_URL=http://repo.technomancy.us/leiningen.jar
    if [ -x curl ]; then
        exec curl -o $LEIN_JAR $LEIN_URL
    else
        exec wget -O $LEIN_JAR $LEIN_URL
    fi
else
<<<<<<< HEAD
    exec java -client -cp "$CLASSPATH" leiningen.core $@
=======
    if [ -z "$1" ]; then
        echo "$0 missing task"
        echo "Usage: $0 taskname"
    else
        exec java -cp "$CLASSPATH" leiningen.core $@
    fi
>>>>>>> 7255bc45
fi<|MERGE_RESOLUTION|>--- conflicted
+++ resolved
@@ -41,14 +41,10 @@
         exec wget -O $LEIN_JAR $LEIN_URL
     fi
 else
-<<<<<<< HEAD
-    exec java -client -cp "$CLASSPATH" leiningen.core $@
-=======
     if [ -z "$1" ]; then
         echo "$0 missing task"
         echo "Usage: $0 taskname"
     else
-        exec java -cp "$CLASSPATH" leiningen.core $@
+        exec java -client -cp "$CLASSPATH" leiningen.core $@
     fi
->>>>>>> 7255bc45
 fi